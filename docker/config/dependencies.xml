<?xml version="1.0" encoding="UTF-8"?>
<!--
  ~ Copyright 2017-present Open Networking Foundation
  ~
  ~ Licensed under the Apache License, Version 2.0 (the "License");
  ~ you may not use this file except in compliance with the License.
  ~ You may obtain a copy of the License at
  ~
  ~     http://www.apache.org/licenses/LICENSE-2.0
  ~
  ~ Unless required by applicable law or agreed to in writing, software
  ~ distributed under the License is distributed on an "AS IS" BASIS,
  ~ WITHOUT WARRANTIES OR CONDITIONS OF ANY KIND, either express or implied.
  ~ See the License for the specific language governing permissions and
  ~ limitations under the License.
  -->
<project xmlns="http://maven.apache.org/POM/4.0.0"
         xmlns:xsi="http://www.w3.org/2001/XMLSchema-instance"
         xsi:schemaLocation="http://maven.apache.org/POM/4.0.0 http://maven.apache.org/maven-v4_0_0.xsd">
         <modelVersion>4.0.0</modelVersion>

    <groupId>fake</groupId>
    <artifactId>fake</artifactId>
    <version>fake</version>

    <properties>
<<<<<<< HEAD
        <aaa.version>1.4.0</aaa.version>
        <config.version>1.3.1</config.version>
        <dhcpl2relay.version>1.2.0</dhcpl2relay.version>
        <igmpproxy.version>1.1.1</igmpproxy.version>
        <mcast.version>1.3.1</mcast.version>
        <olt.version>1.3.1</olt.version>
        <sadis.version>1.1.2</sadis.version>
=======
        <aaa.version>1.4.0-SNAPSHOT</aaa.version>
        <config.version>1.4.0-SNAPSHOT</config.version>
        <dhcpl2relay.version>1.2.0-SNAPSHOT</dhcpl2relay.version>
        <igmpproxy.version>1.2.0-SNAPSHOT</igmpproxy.version>
        <mcast.version>1.4.0-SNAPSHOT</mcast.version>
        <olt.version>1.4.0-SNAPSHOT</olt.version>
        <sadis.version>1.2.0-SNAPSHOT</sadis.version>
>>>>>>> 8be8384e

    </properties>

    <build>
        <plugins>
            <plugin>
                <groupId>org.apache.maven.plugins</groupId>
                <artifactId>maven-dependency-plugin</artifactId>
                <version>3.0.1</version>
                <configuration>
                    <artifactItems>
                        <artifactItem>
                            <groupId>org.opencord</groupId>
                            <artifactId>cord-config</artifactId>
                            <version>${config.version}</version>
                            <type>oar</type>
                            <overWrite>true</overWrite>
                        </artifactItem>
                        <artifactItem>
                            <groupId>org.opencord</groupId>
                            <artifactId>mcast</artifactId>
                            <version>${mcast.version}</version>
                            <type>oar</type>
                            <overWrite>true</overWrite>
                        </artifactItem>
                        <artifactItem>
                            <groupId>org.opencord</groupId>
                            <artifactId>olt-app</artifactId>
                            <version>${olt.version}</version>
                            <type>oar</type>
                            <overWrite>true</overWrite>
                        </artifactItem>
                        <artifactItem>
                            <groupId>org.opencord</groupId>
                            <artifactId>sadis-app</artifactId>
                            <version>${sadis.version}</version>
                            <type>oar</type>
                            <overWrite>true</overWrite>
                        </artifactItem>
                        <artifactItem>
                            <groupId>org.opencord</groupId>
                            <artifactId>aaa</artifactId>
                            <version>${aaa.version}</version>
                            <type>oar</type>
                            <overWrite>true</overWrite>
                        </artifactItem>
                        <artifactItem>
                            <groupId>org.opencord</groupId>
                            <artifactId>onos-app-igmpproxy</artifactId>
                            <version>${igmpproxy.version}</version>
                            <type>oar</type>
                            <overWrite>true</overWrite>
                        </artifactItem>
                        <artifactItem>
                            <groupId>org.opencord</groupId>
                            <artifactId>dhcpl2relay</artifactId>
                            <version>${dhcpl2relay.version}</version>
                            <type>oar</type>
                            <overWrite>true</overWrite>
                        </artifactItem>
                    </artifactItems>
                </configuration>
            </plugin>
        </plugins>
    </build>

    <repositories>
        <repository>
            <id>central</id>
            <name>Central Repository</name>
            <url>http://repo.maven.apache.org/maven2</url>
            <layout>default</layout>
            <snapshots>
                <enabled>false</enabled>
            </snapshots>
            <releases>
                <enabled>true</enabled>
                <updatePolicy>always</updatePolicy>
                <checksumPolicy>fail</checksumPolicy>
            </releases>
        </repository>

        <repository>
            <id>snapshots</id>
            <url>https://oss.sonatype.org/content/repositories/snapshots</url>
            <snapshots>
                <enabled>true</enabled>
                <updatePolicy>always</updatePolicy>
                <checksumPolicy>fail</checksumPolicy>
            </snapshots>
        </repository>
    </repositories>

</project><|MERGE_RESOLUTION|>--- conflicted
+++ resolved
@@ -24,7 +24,6 @@
     <version>fake</version>
 
     <properties>
-<<<<<<< HEAD
         <aaa.version>1.4.0</aaa.version>
         <config.version>1.3.1</config.version>
         <dhcpl2relay.version>1.2.0</dhcpl2relay.version>
@@ -32,16 +31,6 @@
         <mcast.version>1.3.1</mcast.version>
         <olt.version>1.3.1</olt.version>
         <sadis.version>1.1.2</sadis.version>
-=======
-        <aaa.version>1.4.0-SNAPSHOT</aaa.version>
-        <config.version>1.4.0-SNAPSHOT</config.version>
-        <dhcpl2relay.version>1.2.0-SNAPSHOT</dhcpl2relay.version>
-        <igmpproxy.version>1.2.0-SNAPSHOT</igmpproxy.version>
-        <mcast.version>1.4.0-SNAPSHOT</mcast.version>
-        <olt.version>1.4.0-SNAPSHOT</olt.version>
-        <sadis.version>1.2.0-SNAPSHOT</sadis.version>
->>>>>>> 8be8384e
-
     </properties>
 
     <build>
